extern crate client;
extern crate futures;
extern crate jsonrpc_core;
#[macro_use]
extern crate jsonrpc_macros;
extern crate jsonrpc_minihttp_server;
extern crate network;
extern crate parking_lot;
extern crate primitives;
<<<<<<< HEAD
extern crate tokio;

pub mod network_handler;
=======
extern crate storage;

pub mod config;
>>>>>>> 0aef6667
mod rpc;

use client::Client;
use futures::future;
use network::protocol::{ProtocolHandler, Transaction};
use network::service::{generate_service_task, Service as NetworkService};
use network::test_utils::init_logger;
use network::MockBlock;
use rpc::api::RpcImpl;
use std::sync::Arc;

<<<<<<< HEAD
pub fn run_service<T: Transaction, H: ProtocolHandler>(
    client: Arc<Client>,
    network: &NetworkService<H>,
) {
    init_logger(true);
    let network_task =
        generate_service_task::<T, MockBlock, H>(network.network.clone(), network.protocol.clone());

    let rpc_impl = RpcImpl { client };
    let rpc_handler = rpc::api::get_handler(rpc_impl);
    let server = rpc::server::get_server(rpc_handler);
    let task = future::lazy(|| {
        tokio::spawn(network_task);
        tokio::spawn(future::lazy(|| {
            server.wait().unwrap();
            Ok(())
        }));
        Ok(())
    });
    tokio::run(task);
=======
pub struct Service {
    client: Client,
}

impl Service {
    pub fn new(client: Client) -> Self {
        Service { client }
    }
    pub fn run(self) {
        let handler = rpc::api::get_handler(self.client);
        rpc::server::run_server(handler);
    }
>>>>>>> 0aef6667
}<|MERGE_RESOLUTION|>--- conflicted
+++ resolved
@@ -7,15 +7,11 @@
 extern crate network;
 extern crate parking_lot;
 extern crate primitives;
-<<<<<<< HEAD
+extern crate storage;
 extern crate tokio;
 
+pub mod config;
 pub mod network_handler;
-=======
-extern crate storage;
-
-pub mod config;
->>>>>>> 0aef6667
 mod rpc;
 
 use client::Client;
@@ -23,18 +19,17 @@
 use network::protocol::{ProtocolHandler, Transaction};
 use network::service::{generate_service_task, Service as NetworkService};
 use network::test_utils::init_logger;
-use network::MockBlock;
+use primitives::traits::Block;
 use rpc::api::RpcImpl;
 use std::sync::Arc;
 
-<<<<<<< HEAD
-pub fn run_service<T: Transaction, H: ProtocolHandler>(
+pub fn run_service<B: Block, T: Transaction, H: ProtocolHandler>(
     client: Arc<Client>,
-    network: &NetworkService<H>,
+    network: &NetworkService<B, H>,
 ) {
     init_logger(true);
     let network_task =
-        generate_service_task::<T, MockBlock, H>(network.network.clone(), network.protocol.clone());
+        generate_service_task::<B, T, H>(network.network.clone(), network.protocol.clone());
 
     let rpc_impl = RpcImpl { client };
     let rpc_handler = rpc::api::get_handler(rpc_impl);
@@ -48,18 +43,4 @@
         Ok(())
     });
     tokio::run(task);
-=======
-pub struct Service {
-    client: Client,
-}
-
-impl Service {
-    pub fn new(client: Client) -> Self {
-        Service { client }
-    }
-    pub fn run(self) {
-        let handler = rpc::api::get_handler(self.client);
-        rpc::server::run_server(handler);
-    }
->>>>>>> 0aef6667
 }